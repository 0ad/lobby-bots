---
autodetect: false
strictness: veryhigh
doc-warnings: true
test-warnings: true

mccabe:
  options:
    max-complexity: 11

pep8:
  options:
    max-line-length: 99
  disable:
    - N815

pylint:
  options:
    max-args: 8
<<<<<<< HEAD
    max-attributes: 12
=======
    max-attributes: 10
>>>>>>> 876b1aa6
    max-line-length: 99
    max-module-lines: 1250
  disable:
    - C0111
    - C0103
    - C0209
    - F0401
    - R0903
    - R1705
    - W0703

pep257:
  disable:
    - D104
    - D203
    - D213
    - D406
    - D407
    - D413<|MERGE_RESOLUTION|>--- conflicted
+++ resolved
@@ -17,11 +17,7 @@
 pylint:
   options:
     max-args: 8
-<<<<<<< HEAD
-    max-attributes: 12
-=======
-    max-attributes: 10
->>>>>>> 876b1aa6
+    max-attributes: 13
     max-line-length: 99
     max-module-lines: 1250
   disable:
