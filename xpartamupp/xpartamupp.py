--- conflicted
+++ resolved
@@ -138,11 +138,8 @@
 class XpartaMuPP(ClientXMPP):
     """Main class which handles IQ data and sends new data."""
 
-<<<<<<< HEAD
-    def __init__(self, sjid, password, room, nick, disable_legacy_lists):
-=======
-    def __init__(self, sjid, password, room, nick, verify_certificate=True):
->>>>>>> 876b1aa6
+    def __init__(self, sjid, password, room, nick, verify_certificate=True,
+                 disable_legacy_lists=False):
         """Initialize XpartaMuPP.
 
         Arguments:
@@ -150,15 +147,12 @@
              password (str): password to use for authentication
              room (JID): XMPP MUC room to join
              nick (str): Nick to use in MUC
-<<<<<<< HEAD
+             verify_certificate (bool): Whether to verify the TLS
+                                        certificate provided by the
+                                        server
              disable_legacy_lists (bool): Whether to use the old way to
                                           send game lists to players in
                                           addition to using PubSub
-=======
-             verify_certificate (bool): Whether to verify the TLS
-                                        certificate provided by the
-                                        server
->>>>>>> 876b1aa6
 
         """
         super().__init__(sjid, password)
@@ -543,16 +537,11 @@
     parser.add_argument('-r', '--room', help="XMPP MUC room to join", default='arena')
     parser.add_argument('-s', '--server', help='address of the ejabberd server',
                         action='store', dest='xserver', default=None)
-<<<<<<< HEAD
-    parser.add_argument('-t', '--disable-tls',
-                        help='Pass this argument to connect without TLS encryption',
-                        action='store_true', dest='xdisabletls', default=False)
+    parser.add_argument('--no-verify',
+                        help="Don't verify the TLS server certificate when connecting",
+                        action='store_true')
     parser.add_argument('--disable-legacy-lists',
                         help='Disable the deprecated pre-PubSub way of sending lists to players.',
-=======
-    parser.add_argument('--no-verify',
-                        help="Don't verify the TLS server certificate when connecting",
->>>>>>> 876b1aa6
                         action='store_true')
 
     return parser.parse_args()
@@ -568,11 +557,8 @@
 
     xmpp = XpartaMuPP(JID('%s@%s/%s' % (args.login, args.domain, 'CC')), args.password,
                       JID(args.room + '@conference.' + args.domain), args.nickname,
-<<<<<<< HEAD
+                      verify_certificate=not args.no_verify,
                       disable_legacy_lists=args.disable_legacy_lists)
-=======
-                      verify_certificate=not args.no_verify)
->>>>>>> 876b1aa6
     xmpp.register_plugin('xep_0030')  # Service Discovery
     xmpp.register_plugin('xep_0004')  # Data Forms
     xmpp.register_plugin('xep_0045')  # Multi-User Chat
